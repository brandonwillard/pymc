--- conflicted
+++ resolved
@@ -38,18 +38,11 @@
 
     if len(np.shape(trace)) > 1:
 
-<<<<<<< HEAD
-        ttrace = np.transpose(trace)
-        dims = np.shape(ttrace)
-
-        return np.array([batchsd(t, batches) for t in np.reshape(ttrace, (dims[0], sum(dims[1:])))])
-=======
         dims = np.shape(trace)
         #ttrace = np.transpose(np.reshape(trace, (dims[0], sum(dims[1:]))))
         ttrace = np.transpose([t.ravel() for t in trace])
 
         return np.reshape([batchsd(t, batches) for t in ttrace], dims[1:])
->>>>>>> 7253fb0d
 
     else:
         if batches == 1: return np.std(trace)/np.sqrt(len(trace))
