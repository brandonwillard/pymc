--- conflicted
+++ resolved
@@ -366,14 +366,9 @@
         try:
             self.k = T.shape(p)[-1].tag.test_value
         except AttributeError:
-<<<<<<< HEAD
             self.k = T.shape(p)[-1]
         #self.p = T.as_tensor_variable(p)
-        self.p = (p.T/T.sum(p,-1)).T    
-=======
-            self.k = np.shape(p)[-1]
-        self.p = T.as_tensor_variable(p)
->>>>>>> 5ab6e405
+        self.p = (p.T/T.sum(p,-1)).T   
         self.mode = T.argmax(p)
 
 
